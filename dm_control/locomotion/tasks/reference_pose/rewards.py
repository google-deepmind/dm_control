--- conflicted
+++ resolved
@@ -43,11 +43,7 @@
   dist = np.minimum(1., dist)
   # Divide by 2 and add an axis to ensure consistency with expected return
   # shape and magnitude.
-<<<<<<< HEAD
-  return np.arccos(dist)[..., np.newaxis] / 2
-=======
   return 0.5 * np.arccos(dist)[..., np.newaxis]
->>>>>>> 2f04ade6
 
 
 def sort_dict(d):
